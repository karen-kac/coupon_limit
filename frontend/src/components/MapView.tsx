import React, { useEffect, useRef, useCallback, useState } from 'react';
import { Coupon, Location } from '../types';
import ExplosionEffect from './ExplosionEffect';
import './ExplosionEffect.css';

interface MapViewProps {
  userLocation: Location | null;
  coupons: Coupon[];
  onCouponClick: (coupon: Coupon) => void;
  error: string | null;
}

declare global {
  interface Window {
    google: any;
    initMap: () => void;
  }
}

const MapView: React.FC<MapViewProps> = ({ userLocation, coupons, onCouponClick, error }) => {
  const mapRef = useRef<HTMLDivElement>(null);
  const mapInstanceRef = useRef<any>(null);
  const markersRef = useRef<any[]>([]);
  const [showExplosion, setShowExplosion] = useState(false);
  const [useLottie, setUseLottie] = useState(true);

  // デバッグログを追加
  React.useEffect(() => {
    console.log('MapView received coupons:', coupons);
    console.log('MapView userLocation:', userLocation);
    console.log('MapView error:', error);
  }, [coupons, userLocation, error]);

  const updateMarkers = useCallback(() => {
    console.log('Calling updateMarkers...');
    if (!mapInstanceRef.current) {
      console.warn('Map instance not available');
      return;
    }

    // 既存のマーカーをクリア
    markersRef.current.forEach(marker => marker.setMap(null));
    markersRef.current = [];

    console.log('Processing coupons:', coupons);
    coupons.forEach(coupon => {
      if (!coupon.location) {
        console.warn('Location information missing for coupon:', coupon);
        return;
      }

      const position = {
        lat: coupon.location.lat,
        lng: coupon.location.lng
      };
      
      console.log('Creating marker for store:', coupon.store_name || coupon.shop_name, 'at position:', position);
      
      const marker = new window.google.maps.Marker({
        position,
        map: mapInstanceRef.current,
        title: `${coupon.store_name || coupon.shop_name} - ${coupon.title}`,
        icon: {
          url: 'data:image/svg+xml;charset=UTF-8,' + encodeURIComponent(`
            <svg width="1000" height="1000" viewBox="0 0 80 80" xmlns="http://www.w3.org/2000/svg">
<<<<<<< HEAD
              <rect x="5" y="5" width="70" height="70" rx="16" fill="#ff4444" stroke="white" stroke-width="4"/>
              <text x="40" y="35" text-anchor="middle" fill="white" font-family="Arial" font-size="24" font-weight="bold">🛍️</text>
=======
              <rect x="5" y="5" width="70" height="70" rx="16" fill="${coupon.source === 'external' ? '#4285F4' : '#ff4444'}" stroke="white" stroke-width="4" stroke-dasharray="${isNearby ? '0' : '5,5'}"/>
              <text x="40" y="35" text-anchor="middle" fill="white" font-family="Arial" font-size="24" font-weight="bold">${coupon.source === 'external' ? '🌐' : '🛍️'}</text>
>>>>>>> f981aff6
              <text x="40" y="55" text-anchor="middle" fill="white" font-family="Arial" font-size="14" font-weight="bold">COUPON</text>
              <text x="40" y="70" text-anchor="middle" fill="white" font-family="Arial" font-size="12">${coupon.current_discount}%</text>
            </svg>
          `),
          scaledSize: new window.google.maps.Size(80, 80),
          anchor: new window.google.maps.Point(40, 75)
        }
      });

      marker.addListener('click', () => {
        console.log('Marker clicked:', coupon);
        onCouponClick(coupon);
      });

      markersRef.current.push(marker);
    });
  }, [coupons, onCouponClick]);

  const initializeMap = useCallback(() => {
    console.log('initializeMap called');
    console.log('userLocation:', userLocation);
    console.log('mapRef.current:', mapRef.current);
    console.log('window.google:', window.google);
    
    if (!userLocation || !mapRef.current || !window.google) {
      console.log('initializeMap early return');
      return;
    }

    console.log('Creating Google Map instance...');
    const map = new window.google.maps.Map(mapRef.current, {
      center: { lat: userLocation.lat, lng: userLocation.lng },
      zoom: 16,
      styles: [
        {
          featureType: 'poi',
          elementType: 'labels',
          stylers: [{ visibility: 'off' }]
        }
      ]
    });

    // Add user location marker
    new window.google.maps.Marker({
      position: { lat: userLocation.lat, lng: userLocation.lng },
      map: map,
      title: 'Your Location',
      icon: {
        url: 'data:image/svg+xml;charset=UTF-8,' + encodeURIComponent(`
          <svg width="20" height="20" viewBox="0 0 20 20" xmlns="http://www.w3.org/2000/svg">
            <circle cx="10" cy="10" r="8" fill="#4285F4" stroke="white" stroke-width="2"/>
            <circle cx="10" cy="10" r="3" fill="white"/>
          </svg>
        `),
        scaledSize: new window.google.maps.Size(20, 20),
        anchor: new window.google.maps.Point(10, 10)
      }
    });

    mapInstanceRef.current = map;
    console.log('Google Map instance created and stored in mapInstanceRef');
  }, [userLocation]);

  useEffect(() => {
    // Google Maps APIキーのフォールバック
    const apiKey = process.env.REACT_APP_GOOGLE_MAPS_API_KEY || 'YOUR_API_KEY_HERE';
    
    if (!window.google && !document.querySelector('script[src*="maps.googleapis.com"]')) {
      const script = document.createElement('script');
      script.src = `https://maps.googleapis.com/maps/api/js?key=${apiKey}&loading=async&callback=initMap`;
      script.async = true;
      script.defer = true;
      script.onerror = () => {
        console.error('Google Maps API failed to load. Please check your API key.');
      };
      document.head.appendChild(script);
      
      window.initMap = () => {
        if (userLocation && mapRef.current) {
          initializeMap();
        }
      };
    } else if (window.google && userLocation && mapRef.current) {
      initializeMap();
    }
  }, [userLocation, initializeMap]);

  useEffect(() => {
    console.log('useEffect for updateMarkers triggered');
    console.log('mapInstanceRef.current exists:', !!mapInstanceRef.current);
    console.log('userLocation exists:', !!userLocation);
    console.log('coupons count:', coupons.length);
    
    if (mapInstanceRef.current && userLocation) {
      console.log('Calling updateMarkers...');
      updateMarkers();
    } else {
      console.log('updateMarkers not called - missing prerequisites');
    }
  }, [coupons, updateMarkers, userLocation]);

  if (error) {
    return (
      <div className="map-error">
        <p>{error}</p>
      </div>
    );
  }

  if (!userLocation) {
    return (
      <div className="map-loading">
        <div className="loading-spinner">📍</div>
        <p>位置情報を取得中...</p>
      </div>
    );
  }

  // Google Maps APIが利用できない場合の代替表示
  if (!window.google && !process.env.REACT_APP_GOOGLE_MAPS_API_KEY) {
    return (
      <div className="map-fallback" style={{ 
        height: '100%', 
        display: 'flex', 
        flexDirection: 'column', 
        justifyContent: 'center', 
        alignItems: 'center',
        backgroundColor: '#f5f5f5',
        padding: '20px',
        textAlign: 'center'
      }}>
        <div style={{ fontSize: '48px', marginBottom: '16px' }}>🗺️</div>
        <h3>マップ表示</h3>
        <p>現在位置: {userLocation.lat.toFixed(4)}, {userLocation.lng.toFixed(4)}</p>
        <p>周辺のクーポン: {coupons.length}件</p>
        {coupons.length > 0 && (
          <div style={{ marginTop: '20px', maxHeight: '200px', overflowY: 'auto', width: '100%' }}>
            {coupons.map(coupon => (
              <div 
                key={coupon.id} 
                onClick={() => onCouponClick(coupon)}
                style={{ 
                  padding: '10px', 
                  margin: '5px 0', 
                  backgroundColor: 'white', 
                  borderRadius: '8px',
                  cursor: 'pointer',
                  boxShadow: '0 2px 4px rgba(0,0,0,0.1)'
                }}
              >
                <strong>{coupon.store_name || coupon.shop_name}</strong>
                <br />
                <span>{coupon.title} - {coupon.current_discount}% OFF</span>
                {coupon.distance_meters && (
                  <>
                    <br />
                    <small>{Math.round(coupon.distance_meters)}m</small>
                  </>
                )}
              </div>
            ))}
          </div>
        )}
        <small style={{ marginTop: '16px', color: '#666' }}>
          Google Maps APIを設定すると詳細なマップが表示されます
        </small>
      </div>
    );
  }

  return (
    <div className="map-view" style={{ position: 'relative' }}>
      <div ref={mapRef} className="map-container" style={{ width: '100%', height: '100%' }} />
      
      {/* デバッグ用爆発ボタン */}
      <div style={{ position: 'absolute', top: '10px', right: '10px', zIndex: 999 }}>
        <button
          onClick={() => setUseLottie(!useLottie)}
          style={{
            backgroundColor: '#4CAF50',
            color: 'white',
            border: 'none',
            borderRadius: '8px',
            padding: '8px 12px',
            fontSize: '14px',
            cursor: 'pointer',
            marginBottom: '8px',
            display: 'block',
            width: '100%',
            boxShadow: '0 2px 8px rgba(0,0,0,0.3)'
          }}
        >
          {useLottie ? '🎬 Lottie' : '💫 パーティクル'}
        </button>
        <button
          onClick={() => setShowExplosion(true)}
          style={{
            backgroundColor: '#ff4444',
            color: 'white',
            border: 'none',
            borderRadius: '8px',
            padding: '10px 15px',
            fontSize: '16px',
            cursor: 'pointer',
            width: '100%',
            boxShadow: '0 2px 8px rgba(0,0,0,0.3)'
          }}
        >
          💥 爆発テスト
        </button>
      </div>

      {/* 爆発エフェクト */}
      {showExplosion && (
        <ExplosionEffect 
          onComplete={() => setShowExplosion(false)} 
          useLottie={useLottie}
        />
      )}
    </div>
  );
};

export default MapView;<|MERGE_RESOLUTION|>--- conflicted
+++ resolved
@@ -63,13 +63,8 @@
         icon: {
           url: 'data:image/svg+xml;charset=UTF-8,' + encodeURIComponent(`
             <svg width="1000" height="1000" viewBox="0 0 80 80" xmlns="http://www.w3.org/2000/svg">
-<<<<<<< HEAD
-              <rect x="5" y="5" width="70" height="70" rx="16" fill="#ff4444" stroke="white" stroke-width="4"/>
-              <text x="40" y="35" text-anchor="middle" fill="white" font-family="Arial" font-size="24" font-weight="bold">🛍️</text>
-=======
               <rect x="5" y="5" width="70" height="70" rx="16" fill="${coupon.source === 'external' ? '#4285F4' : '#ff4444'}" stroke="white" stroke-width="4" stroke-dasharray="${isNearby ? '0' : '5,5'}"/>
               <text x="40" y="35" text-anchor="middle" fill="white" font-family="Arial" font-size="24" font-weight="bold">${coupon.source === 'external' ? '🌐' : '🛍️'}</text>
->>>>>>> f981aff6
               <text x="40" y="55" text-anchor="middle" fill="white" font-family="Arial" font-size="14" font-weight="bold">COUPON</text>
               <text x="40" y="70" text-anchor="middle" fill="white" font-family="Arial" font-size="12">${coupon.current_discount}%</text>
             </svg>
