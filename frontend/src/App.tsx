import React, { useState, useEffect, useCallback } from 'react';
import './App.css';
import MapView from './components/MapView';
import MyPage from './components/MyPage';
import CouponPopup from './components/CouponPopup';
import { Coupon, UserCoupon, Location } from './types';
import { getCoupons, getUserCoupons, getCoupon } from './services/api';
import { BrowserRouter, Routes, Route, Navigate } from 'react-router-dom';
import Login from './components/Login';
import Register from './components/Register';
import { AuthProvider, useAuth } from './context/AuthContext';

function MainApp() {
  const { user, isAuthenticated, loading: authLoading, logout } = useAuth();
  const [activeTab, setActiveTab] = useState<'map' | 'mypage'>('map');
  const [userLocation, setUserLocation] = useState<Location | null>(null);
  const [coupons, setCoupons] = useState<Coupon[]>([]);
  const [userCoupons, setUserCoupons] = useState<UserCoupon[]>([]);
  const [selectedCoupon, setSelectedCoupon] = useState<Coupon | null>(null);
  const [loading, setLoading] = useState(true);
  const [error, setError] = useState<string | null>(null);
  const [showSplash, setShowSplash] = useState(true);
  const POLLING_INTERVAL = 30000; // 30秒ごとに更新

  const loadCoupons = useCallback(async () => {
    if (!userLocation) return;
    
    try {
<<<<<<< HEAD
      console.log('Fetching coupons for location:', userLocation);
      const data = await getCoupons(userLocation.lat, userLocation.lng);
      console.log('Received coupons from API:', data);
=======
      console.log('Loading coupons for location:', userLocation);
      const data = await getCoupons(userLocation.lat, userLocation.lng);
      console.log('Loaded coupons:', data);
>>>>>>> f981aff6
      setCoupons(data);
      // Clear any previous errors on successful load
      setError(null);
    } catch (error) {
      console.error('Error loading coupons:', error);
      // Don't set error state - getCoupons now handles fallbacks internally
      // Just set empty array to allow map to still display
      setCoupons([]);
      console.log('Set empty coupons array due to error');
    }
  }, [userLocation]);

  const loadUserCoupons = useCallback(async () => {
    if (!isAuthenticated) return;
    
    try {
      const data = await getUserCoupons();
      setUserCoupons(data);
    } catch (error) {
      console.error('Error loading user coupons:', error);
    }
  }, [isAuthenticated]);

  // ユーザークーポンが変更されたときのフィルタリング
  useEffect(() => {
    if (!isAuthenticated) return;
    
    setCoupons(prevCoupons => {
      const filteredCoupons = prevCoupons.filter((coupon: Coupon) => 
        !userCoupons.some(uc => uc.coupon_id === coupon.id)
      );
      console.log('Filtered coupons after userCoupons update:', filteredCoupons);
      return filteredCoupons;
    });
  }, [userCoupons, isAuthenticated]);

  // スプラッシュスクリーンと位置情報の取得
  useEffect(() => {
    getCurrentLocation();
    // スプラッシュスクリーンを2.5秒後に非表示
    const timer = setTimeout(() => {
      setShowSplash(false);
    }, 2500);
    return () => clearTimeout(timer);
  }, []);

  // 初回データ取得のみ
  useEffect(() => {
    if (!userLocation || !isAuthenticated) return;

    loadCoupons();
    loadUserCoupons();
  }, [userLocation, isAuthenticated, loadCoupons, loadUserCoupons]);

  // ポーリング設定（別のuseEffect）
  useEffect(() => {
    if (!userLocation || !isAuthenticated) return;

    const couponInterval = setInterval(loadCoupons, POLLING_INTERVAL);
    const userCouponInterval = setInterval(loadUserCoupons, POLLING_INTERVAL);

    return () => {
      clearInterval(couponInterval);
      clearInterval(userCouponInterval);
    };
  }, [userLocation, isAuthenticated, loadCoupons, loadUserCoupons]);

  const getCurrentLocation = () => {
    if (!navigator.geolocation) {
      setError('Geolocation is not supported by this browser.');
      setLoading(false);
      return;
    }

    navigator.geolocation.getCurrentPosition(
      (position) => {
        setUserLocation({
          lat: position.coords.latitude,
          lng: position.coords.longitude,
        });
        setLoading(false);
      },
      (error) => {
        console.error('Error getting location:', error);
        // Fallback to Tokyo Station for demo
        setUserLocation({
          lat: 35.6812,
          lng: 139.7671,
        });
        setLoading(false);
      }
    );
  };

  const handleGetCoupon = async (coupon: Coupon) => {
    if (!userLocation || !isAuthenticated) return;
    
    try {
      await getCoupon(coupon.id, userLocation);
      setSelectedCoupon(null);
      loadUserCoupons();
      loadCoupons();
    } catch (error: any) {
      alert(error.message || 'Failed to get coupon');
    }
  };

  if (showSplash) {
    return (
      <div className="splash-screen custom-splash">
        <div className="splash-content">
          <h1 className="splash-title">Coupon Limit</h1>
          <p className="splash-subtitle">📍 あなたの街のクーポンを見つけよう!</p>
          <div className="splash-svg-area">
            <img
              src="/icon/splash-removebg-preview.png"
              alt="Coupon Icon"
              style={{
                width: "380px",
                maxWidth: "90vw",
                height: "auto",
                display: "block",
                margin: "0 auto"
              }}
            />
          </div>
        </div>
      </div>
    );
  }

  if (authLoading || loading) {
    return (
      <div className="app-loading">
        <div className="loading-spinner">📍</div>
        <p>{authLoading ? '認証確認中...' : '位置情報を取得中...'}</p>
      </div>
    );
  }

  // Show login screen if not authenticated
  if (!isAuthenticated) {
    return <Navigate to="/login" replace />;
  }

  return (
    <div className="App">
      <header className="app-header" style={{ position: 'relative' }}>
        <h1>COUPON LIMIT</h1>
        <p className="app-description">近くのクーポンを探して、お得にショッピング！</p>
        <div style={{ position: 'absolute', top: 16, right: 16, display: 'flex', alignItems: 'center', gap: 12 }}>
          <span style={{ color: '#1976d2', fontWeight: 'bold' }}>
            こんにちは、{user?.name}さん
          </span>
          <button 
            onClick={logout}
            style={{ 
              background: 'none', 
              border: '1px solid #1976d2', 
              color: '#1976d2', 
              padding: '4px 8px', 
              borderRadius: '4px', 
              cursor: 'pointer',
              fontWeight: 'bold'
            }}
          >
            ログアウト
          </button>
        </div>
      </header>

      <nav className="bottom-nav">
        <button
          className={`nav-item ${activeTab === 'map' ? 'active' : ''}`}
          onClick={() => setActiveTab('map')}
        >
          <span className="icon">📍</span>
          <span>マップ</span>
        </button>
        <button
          className={`nav-item ${activeTab === 'mypage' ? 'active' : ''}`}
          onClick={() => setActiveTab('mypage')}
        >
          <span className="icon">👤</span>
          <span>マイページ</span>
        </button>
      </nav>

      <main className="content">
        {activeTab === 'map' ? (
          <MapView
            userLocation={userLocation}
            coupons={coupons}
            onCouponClick={setSelectedCoupon}
            error={error}
          />
        ) : (
          <MyPage
            coupons={userCoupons}
            onRefresh={loadUserCoupons}
          />
        )}
      </main>

      {selectedCoupon && (
        <CouponPopup
          coupon={selectedCoupon}
          userLocation={userLocation}
          onClose={() => setSelectedCoupon(null)}
          onGetCoupon={handleGetCoupon}
        />
      )}
    </div>
  );
}

function App() {
  return (
    <BrowserRouter>
      <AuthProvider>
        <Routes>
          <Route path="/login" element={<Login />} />
          <Route path="/register" element={<Register />} />
          <Route path="/*" element={<MainApp />} />
        </Routes>
      </AuthProvider>
    </BrowserRouter>
  );
}

export default App;<|MERGE_RESOLUTION|>--- conflicted
+++ resolved
@@ -26,15 +26,10 @@
     if (!userLocation) return;
     
     try {
-<<<<<<< HEAD
+
       console.log('Fetching coupons for location:', userLocation);
       const data = await getCoupons(userLocation.lat, userLocation.lng);
       console.log('Received coupons from API:', data);
-=======
-      console.log('Loading coupons for location:', userLocation);
-      const data = await getCoupons(userLocation.lat, userLocation.lng);
-      console.log('Loaded coupons:', data);
->>>>>>> f981aff6
       setCoupons(data);
       // Clear any previous errors on successful load
       setError(null);
